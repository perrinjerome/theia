--- conflicted
+++ resolved
@@ -16,12 +16,9 @@
 
 import * as theia from '@theia/plugin';
 import { UriComponents } from './uri-components';
-<<<<<<< HEAD
+import { CompletionItemTag } from '../plugin/types-impl';
 import { Event as TheiaEvent } from '@theia/core/lib/common/event';
 import { URI } from 'vscode-uri';
-=======
-import { CompletionItemTag } from '../plugin/types-impl';
->>>>>>> 632a67a5
 
 // Should contains internal Plugin API types
 
